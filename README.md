# 2D_End_to_End_RL_SocialNavigation
Social Navigation with Reinforcement Learning. A 2D environment for indoor mobile robot navigation.

## Overview

This repository provides a ready-to-use 2D simulation environment that can be
used as the training ground for reinforcement learning algorithms focused on
social navigation. The environment features:

<<<<<<< HEAD
=======
codex/create-2d-simulation-environment-for-robot-oh9kml
>>>>>>> 970ab166
* A detailed building floor plan with a cross-shaped corridor spine, wide
  hallways, and individual rooms connected through explicit door openings.
* A mobile robot modelled as a disc that receives a goal position and 2D LiDAR
  measurements to perceive the scene.
* Moving humans, also represented as discs, following looping waypoint paths
  that the robot must avoid while heading towards the goal.

## Installation

```bash
pip install -r requirements.txt
```

`gymnasium` is required to interface with the environment and `matplotlib` is
only necessary when calling `env.render()`.

## Usage Example

```python
import numpy as np
from social_nav_env import SocialNavigationEnv, EnvironmentConfig

env = SocialNavigationEnv(EnvironmentConfig())
obs, _ = env.reset()

done = False
while not done:
    action = env.action_space.sample()
    obs, reward, terminated, truncated, info = env.step(action)
    done = terminated or truncated

env.render()
```

The observation vector concatenates the robot position, heading, goal position
relative to the robot, and the simulated LiDAR distances. Actions are the
normalized linear and angular velocity commands applied to the robot.
<<<<<<< HEAD
=======
codex/create-2d-simulation-environment-for-robot-oh9kml
>>>>>>> 970ab166

## Manual keyboard control

You can teleoperate the differential-drive robot with the arrow keys by using
the provided helper:

```python
from social_nav_env import EnvironmentConfig, SocialNavigationEnv, keyboard_control

env = SocialNavigationEnv(EnvironmentConfig())
keyboard_control(env, linear_step=0.15, angular_step=0.25)
```

While the session is running:

* **Up/Down** increase or decrease the forward velocity command.
* **Left/Right** increase or decrease the angular velocity command.
* **Space** instantly cancels both commands.
* Press **r** to reset the environment and **q** to exit.

Keep a Matplotlib window open to monitor the robot as it navigates through the
larger corridor network and rooms with doors.

## Updating your local repository

If you have an older checkout of this project and want to pull in the latest
environment code and assets, run the following steps from the repository root:

```bash
git fetch origin
git checkout work
git pull --ff-only origin work
```

These commands download the newest commits from the default `work` branch and
fast-forward your local branch so it matches the current version of the
<<<<<<< HEAD
environment, including the expanded layout and keyboard teleoperation helper.
=======
environment, including the expanded layout and keyboard teleoperation helper.
=======
main
>>>>>>> 970ab166
<|MERGE_RESOLUTION|>--- conflicted
+++ resolved
@@ -7,10 +7,7 @@
 used as the training ground for reinforcement learning algorithms focused on
 social navigation. The environment features:
 
-<<<<<<< HEAD
-=======
 codex/create-2d-simulation-environment-for-robot-oh9kml
->>>>>>> 970ab166
 * A detailed building floor plan with a cross-shaped corridor spine, wide
   hallways, and individual rooms connected through explicit door openings.
 * A mobile robot modelled as a disc that receives a goal position and 2D LiDAR
@@ -48,10 +45,7 @@
 The observation vector concatenates the robot position, heading, goal position
 relative to the robot, and the simulated LiDAR distances. Actions are the
 normalized linear and angular velocity commands applied to the robot.
-<<<<<<< HEAD
-=======
 codex/create-2d-simulation-environment-for-robot-oh9kml
->>>>>>> 970ab166
 
 ## Manual keyboard control
 
@@ -88,10 +82,5 @@
 
 These commands download the newest commits from the default `work` branch and
 fast-forward your local branch so it matches the current version of the
-<<<<<<< HEAD
 environment, including the expanded layout and keyboard teleoperation helper.
-=======
-environment, including the expanded layout and keyboard teleoperation helper.
-=======
-main
->>>>>>> 970ab166
+main